"use client";

import { TooltipProvider } from "@risc0/ui/tooltip";
import { ThemeProvider } from "next-themes";
import type { PropsWithChildren } from "react";
import { Toaster } from "../components/toaster";
import { ProgressBarProvider } from "./progress-bar-provider";

// Client-side providers
export function Providers({ children }: PropsWithChildren) {
  return (
    <ThemeProvider attribute="class" defaultTheme="dark" disableTransitionOnChange enableSystem enableColorScheme>
<<<<<<< HEAD
      <div vaul-drawer-wrapper="" className="flex flex-1 flex-col bg-background">
        <ProgressBarProvider className="fixed top-0 h-[2px] bg-primary">
          <TooltipProvider>{children}</TooltipProvider>
          <Toaster visibleToasts={3} richColors duration={8000} />
          <Analytics />
          <SpeedInsights />
        </ProgressBarProvider>
      </div>
=======
      <ProgressBarProvider className="fixed top-0 h-[2px] bg-primary">
        <TooltipProvider>{children}</TooltipProvider>
        <Toaster visibleToasts={3} richColors duration={8000} />
      </ProgressBarProvider>
>>>>>>> a0c8a725
    </ThemeProvider>
  );
}<|MERGE_RESOLUTION|>--- conflicted
+++ resolved
@@ -10,21 +10,12 @@
 export function Providers({ children }: PropsWithChildren) {
   return (
     <ThemeProvider attribute="class" defaultTheme="dark" disableTransitionOnChange enableSystem enableColorScheme>
-<<<<<<< HEAD
       <div vaul-drawer-wrapper="" className="flex flex-1 flex-col bg-background">
         <ProgressBarProvider className="fixed top-0 h-[2px] bg-primary">
           <TooltipProvider>{children}</TooltipProvider>
           <Toaster visibleToasts={3} richColors duration={8000} />
-          <Analytics />
-          <SpeedInsights />
         </ProgressBarProvider>
       </div>
-=======
-      <ProgressBarProvider className="fixed top-0 h-[2px] bg-primary">
-        <TooltipProvider>{children}</TooltipProvider>
-        <Toaster visibleToasts={3} richColors duration={8000} />
-      </ProgressBarProvider>
->>>>>>> a0c8a725
     </ThemeProvider>
   );
 }