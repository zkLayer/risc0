--- conflicted
+++ resolved
@@ -11,12 +11,9 @@
 risc0-core = { workspace = true }
 risc0-zkp = { workspace = true }
 risc0-zkvm = { workspace = true, features = ["default"] }
+risc0-zkvm-fault = { path = "../risc0/zkvm/fault" }
 risc0-zkvm-methods = { path = "../risc0/zkvm/methods" }
-<<<<<<< HEAD
-risc0-zkvm-fault = { path = "../risc0/zkvm/fault" }
-=======
 tempfile = "3.5"
->>>>>>> f0438fbe
 which = "4.4"
 xshell = "0.2"
 
